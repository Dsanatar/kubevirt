--- conflicted
+++ resolved
@@ -44,94 +44,41 @@
 	virtClient, err := kubecli.GetKubevirtClient()
 	tests.PanicOnError(err)
 
-<<<<<<< HEAD
-	var vmi *v1.VirtualMachineInstance
+	var genericVmi *v1.VirtualMachineInstance
+	var deadbeafVmi *v1.VirtualMachineInstance
 	var container k8sv1.Container
 
-	Context("VirtualMachineInstance with slirp interface", func() {
-		tests.BeforeAll(func() {
-			ports := []v1.Port{{Name: "http", Port: 80}}
-			vmi = tests.NewRandomVMIWithSlirpInterfaceEphemeralDiskAndUserdata(tests.RegistryDiskFor(tests.RegistryDiskCirros), "#!/bin/bash\necho 'hello'\n", ports)
-=======
-	var genericVmi *v1.VirtualMachineInstance
-	var deadbeafVmi *v1.VirtualMachineInstance
-
 	tests.BeforeAll(func() {
-		ports := []v1.Port{{Port: 80}}
+		ports := []v1.Port{{Name: "http", Port: 80}}
 		genericVmi = tests.NewRandomVMIWithSlirpInterfaceEphemeralDiskAndUserdata(tests.RegistryDiskFor(tests.RegistryDiskCirros), "#!/bin/bash\necho 'hello'\n", ports)
 		deadbeafVmi = tests.NewRandomVMIWithSlirpInterfaceEphemeralDiskAndUserdata(tests.RegistryDiskFor(tests.RegistryDiskCirros), "#!/bin/bash\necho 'hello'\n", ports)
 		deadbeafVmi.Spec.Domain.Devices.Interfaces[0].MacAddress = "de:ad:00:00:be:af"
 
 		for _, vmi := range []*v1.VirtualMachineInstance{genericVmi, deadbeafVmi} {
->>>>>>> 5e10a0ed
 			vmi, err = virtClient.VirtualMachineInstance(tests.NamespaceTestDefault).Create(vmi)
 			Expect(err).ToNot(HaveOccurred())
 			tests.WaitForSuccessfulVMIStartIgnoreWarnings(vmi)
 			generateHelloWorldServer(vmi, virtClient, 80, "tcp")
-<<<<<<< HEAD
-		})
-		It("should contain containerPort in the pod manifest", func() {
-			vmiPod := tests.GetRunningPodByLabel(vmi.Name, v1.DomainLabel, tests.NamespaceTestDefault)
-			for _, containerSpec := range vmiPod.Spec.Containers {
-				if containerSpec.Name == "compute" {
-					container = containerSpec
-					break
-				}
-			}
-			Expect(container.Name).ToNot(Equal(""))
-			Expect(container.Ports).ToNot(Equal(nil))
-			Expect(container.Ports[0].Name).To(Equal("http"))
-			Expect(container.Ports[0].Protocol).To(Equal(k8sv1.Protocol("TCP")))
-			Expect(container.Ports[0].ContainerPort).To(Equal(int32(80)))
-		})
-		It("should start the virtial machine with slirp interface", func() {
-			vmiPod := tests.GetRunningPodByLabel(vmi.Name, v1.DomainLabel, tests.NamespaceTestDefault)
-			output, err := tests.ExecuteCommandOnPod(
-				virtClient,
-				vmiPod,
-				vmiPod.Spec.Containers[1].Name,
-				[]string{"netstat", "-tnlp"},
-			)
-			log.Log.Infof("%v", output)
-			Expect(err).ToNot(HaveOccurred())
-			Expect(strings.Contains(output, "0.0.0.0:80")).To(BeTrue())
-		})
-		It("should return \"Hello World\" when connecting to localhost on port 80", func() {
-			vmiPod := tests.GetRunningPodByLabel(vmi.Name, v1.DomainLabel, tests.NamespaceTestDefault)
-			output, err := tests.ExecuteCommandOnPod(
-				virtClient,
-				vmiPod,
-				vmiPod.Spec.Containers[1].Name,
-				[]string{"curl", "-s", "--retry", "30", "--retry-delay", "30", "127.0.0.1"},
-			)
-			fmt.Println(err)
-			log.Log.Infof("%v", output)
-			Expect(err).ToNot(HaveOccurred())
-			Expect(strings.Contains(output, "Hello World!")).To(BeTrue())
-		})
-		It("should reject the connecting to localhost and port different than 80", func() {
-			vmiPod := tests.GetRunningPodByLabel(vmi.Name, v1.DomainLabel, tests.NamespaceTestDefault)
-			output, err := tests.ExecuteCommandOnPod(
-				virtClient,
-				vmiPod,
-				vmiPod.Spec.Containers[1].Name,
-				[]string{"curl", "127.0.0.1:9080"},
-			)
-			log.Log.Infof("%v", output)
-			Expect(err).To(HaveOccurred())
-		})
-		It("should be able to communicate with the outside world", func() {
-			expecter, _, err := tests.NewConsoleExpecter(virtClient, vmi, 10*time.Second)
-			defer expecter.Close()
-			Expect(err).ToNot(HaveOccurred())
-=======
 		}
 	})
 
 	table.DescribeTable("should be able to", func(vmiRef **v1.VirtualMachineInstance) {
-		By("start the virtual machine with slirp interface")
+		By("have containerPort in the pod manifest")
 		vmi := *vmiRef
 		vmiPod := tests.GetRunningPodByLabel(vmi.Name, v1.DomainLabel, tests.NamespaceTestDefault)
+		for _, containerSpec := range vmiPod.Spec.Containers {
+			if containerSpec.Name == "compute" {
+				container = containerSpec
+				break
+			}
+		}
+		Expect(container.Name).ToNot(Equal(""))
+		Expect(container.Ports).ToNot(Equal(nil))
+		Expect(container.Ports[0].Name).To(Equal("http"))
+		Expect(container.Ports[0].Protocol).To(Equal(k8sv1.Protocol("TCP")))
+		Expect(container.Ports[0].ContainerPort).To(Equal(int32(80)))
+
+		By("start the virtual machine with slirp interface")
 		output, err := tests.ExecuteCommandOnPod(
 			virtClient,
 			vmiPod,
@@ -141,7 +88,6 @@
 		log.Log.Infof("%v", output)
 		Expect(err).ToNot(HaveOccurred())
 		Expect(strings.Contains(output, "0.0.0.0:80")).To(BeTrue())
->>>>>>> 5e10a0ed
 
 		By("return \"Hello World!\" when connecting to localhost on port 80")
 		output, err = tests.ExecuteCommandOnPod(
